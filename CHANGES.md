<<<<<<< HEAD
Release version 0.10.0
----------------------
* Library
  - [base] Changes non-intrusive serialization mechanism to use a specialize template struct "Extern" instead of function overloading.
=======
Next release
---------------------

* Build pipeline
  - ozz now requires c++11 compatible compiler. It's enforced be CMake during generation phase.

* Samples
  - [multithread] Switched from OpenMP to c++11 std::async API to implement a parallel-for loop over all computation tasks.
>>>>>>> 4c884a70

Release version 0.9.1
---------------------

* Build pipeline
  - Allows to use ozz-animation from another project using cmake add_subdirectory() command, conforming with [online documentation](http://guillaumeblanc.github.io/ozz-animation/documentation/build/).
  - Adds Travis-CI (http://travis-ci.org/guillaumeblanc/ozz-animation) and AppVeyor (http://ci.appveyor.com/project/guillaumeblanc/ozz-animation) continuous integration support.
  - Exposes MSVC /MD and /MT option (ozz_build_msvc_rt_dll). Default is /MD, same as MSVC/cmake.
  - Adds support for Xcode 8.3.2 (fbx specific compilation option).

Release version 0.9.0
---------------------

* Library
  - [offline] Removes dae2* tools, offline libraries and dependencies. Collada is still supported through fbx2* tools suite, as they are based on the Autodesk Fbx sdk.
  - [offline][animation] Adds a name to the offline::RawAnimation and Animation data structure. ozz::animation::Animation serialization format has changed, animations generated with a previous version need to be re-built.
  - [animation] Optimizes animation and skeleton allocation strategy, merging all member buffers to a single allocation.
  - [animation] Fixes memory read overrun in ozz::animation::Skeleton while fixing up skeleton joint names.
  - [offline] #5 Allows importing of all animations from a DCC file with a single command. fbx2anim now support the use of the wildcard character '*' in the --animation option (output file name), which is replaced with the imported animation names when the output file is written to disk.
  - [offline] Uses scene frame rate as the default sampling rate option in fbx2anim. Allows to match DCC keys and avoid interpolation issues while importing from fbx sdk.
  - [base] Adds support for Range serialization (as an array) via ozz::io::MakeArray utility.
  - [base] Fixes SSE matrix decomposition implementation which wasn't able to decompose matrices with very small scales.

* Build pipeline
  - Rework build pipeline and media directory to allow to have working samples even if Fbx sdk isn't available to build fbx tools. Media directory now contains pre-built binary data for samples usage.
  - A Fused version of the sources for all libraries can be found in src_fused folder. It is automatically generated by cmake when any library source file changes.
  - #20 FindFbx.cmake module now supports a version as argument which can be tested in conformance with cmake find_package specifications.
  - Adds a clang-format target that re-formats all sdk sources. This target is not added to the ALL_BUILD target. It must be ran manually.
  - Removes forced MSVC compiler options (SSE, RTC, GS) that are already properly handled by default.

* Samples
  - [baked] Adds new baked physic sample. Demonstrates how to modify Fbx skeleton importer to build skeletons from custom nodes, and use an animation to drive rigid bodies.
  - [sample_fbx2mesh] Fixes welding of redundant vertices. Re-imported meshes now have significantly less vertices.
  - [sample_fbx2mesh] Adds UVs, tangents and vertex color to ozz::sample::framework::Mesh structure. Meshes generated with a previous version need to be re-built.
  - [framework] Fixes sample first frame time, setting aside time spent initializing.
  - [framework] Supports emscripten webgl canvas resizing.

Release version 0.8.0
---------------------
 
* Library
  - [animation] Adds additive blending support to ozz::animation::BlendingJob. Animations used for additive blending should be delta animations (relative to the first frame). Use ozz::animation::offline::AdditiveAnimationBuilder to prepare such animations.
  - [animation] Improves quaternion compression scheme by quantizing the 3 smallest components of the quaternion, instead of the firsts 3. This improves numerical accuracy when the restored component (4th) is small. It also allows to pre-multiply each of the 3 smallest components by sqrt(2), maximizing quantization range by over 41%.
  - [offline] Improves animation optimizer process (ozz::animation::offline::AnimationOptimizer) with a new hierarchical translation tolerance. The optimizer now computes the error (a distance) generated from the optimization of a joint on its whole child hierarchy (like the whole arm length and hand when optimizing the shoulder). This provides a better optimization in both quality and quantity.
  - [offline] Adds ozz::animation::offline::AdditiveAnimationBuilder utility to build delta animations that can be used for additive blending. This utility processes a raw animation to calculate the delta transformation from the first key to all subsequent ones, for all tracks.
  - [offline] Adds --additive option to dae2anim and fbx2anim, allowing to output a delta animation suitable for additive blending.
  - [offline] Adds fbx 20161.* sdk support.

* Build pipeline
  - Adds c++11 build option for gcc/clang compilers. Use cmake ozz_build_cpp11 option.
  - Automatically detects SIMD implementation based on compiler settings. SSE2 implementation is automatically enabled on x64/amd64 targets, or if /arch:SSE2 is selected on MSVC/x86 builds. One could use ozz_build_simd_ref cmake option (OZZ_BUILD_SIMD_REF preprocessor directive) to bypass detection and force reference (aka scalar) implementation. OZZ_HAS_SSE2 is now deprecated.
  - Fixes #3 gcc5 warnings with simd math reference implementation.
  - Fixes #6 by updating to gtest 1.70 to support new platforms (FreeBSD...).
  - Adds Microsoft Visual Studio 14 2015 support.
  - Adds emscripten 1.35 support.
  - Integrate Coverity static analysis (https://scan.coverity.com/projects/guillaumeblanc-ozz-animation).

* Samples
  - [additive] Adds an additive blending sample which demonstrates the new additive layers available through the ozz::animation::BlendingJob.
  - [optimize] Adds hierarchical translation tolerance parameter to the optimize sample.
  - [skin] Removes sample skin, as from now on skinning is part of the sample framework and used by other samples. See additive sample.

Release version 0.7.3
---------------------

* Changes license to the MIT License (MIT).

Release version 0.7.2
---------------------

* Library
  - [animation] Improves rotations accuracy during animation sampling and blending. Quaternion normalization now uses one more Newton-Raphson step when computing inverse square root.
  - [offline] Fixes fbx animation duration when take duration is different to timeline length.
  - [offline] Bakes fbx axis/unit systems to all transformations, vertices, animations (and so on...), instead of using fbx sdk ConvertScene strategy which only transform scene root. This allows to mix skeleton, animation and meshes imported from any axis/unit system.
  - [offline] Uses bind-pose transformation, instead of identity, for skeleton joints that are not animated in a fbx file.
  - [offline] Adds support to ozz fbx tools (fbx2skel and fbx2anim) for other formats: Autodesk AutoCAD DXF (.dxf), Collada DAE (.dae), 3D Studio 3DS (.3ds)  and Alias OBJ (.obj). This toolchain based on fbx sdk will replace dae toolchain (dae2skel and dae2anim) which is now deprecated.

* HowTos
  - Adds file loading how-to, which demonstrates how to open a file and deserialize an object with ozz archive library.
  - Adds custom skeleton importer how-to, which demonstrates RawSkeleton setup and conversion to runtime skeleton.
  - Adds custom animation importer how-to, which demonstrates RawAnimation setup and conversion to runtime animation.

* Samples
  - [skin] Skin sample now uses the inverse bind-pose matrices imported from the mesh file, instead of the one computed from the skeleton. This is a more robust solution, which furthermore allow to share the skeleton with meshes using different bind-poses.
  - [skin] Fixes joints weight normalization when importing fbx skin meshes.
  - [framework] Optimizes dynamic vertex buffer object re-allocation strategy.

Release version 0.7.1
---------------------

* Library
  - [offline] Updates to fbx sdk 2015.1 with vs2013 support.
  
* Samples
  - Adds sample_skin_fbx2skin to binary packages.

Release version 0.7.0
---------------------

* Library
  - [geometry] Adds support for matrix palette skinning transformation in a new ozz_geometry library.
  - [offline] Returns EXIT_FAILURE from dae2skel and fbx2skel when no skeleton found in the source file.
  - [offline] Fixes fbx axis and unit system conversions.
  - [offline] Removes raw_skeleton_archive.h and raw_animation_archive.h files, moving serialization definitions back to raw_skeleton.h and raw_animation.h to simplify understanding.
  - [offline] Removes skeleton_archive.h and animation_archive.h files, moving serialization definitions back to skeleton.h and animation.h.
  - [base] Changes Range<>::Size() definition, returning range's size in bytes instead of element count.

* Samples
  - Adds a skinning sample which demonstrates new ozz_geometry SkinningJob feature and usage.

Release version 0.6.0
---------------------

* Library
  - [animation] Compresses animation key frames memory footprint. Rotation key frames are compressed from 24B to 12B (50%). 3 of the 4 components of the quaternion are quantized to 2B each, while the 4th is restored during sampling. Translation and scale components are compressed to half float, reducing their size from 20B to 12B (40%).
  - [animation] Changes runtime::Animation class serialization format to support compression. Serialization retro-compatibility for this class has not been implemented, meaning that all runtime::Animation must be rebuilt and serialized using usual dae2anim, fbx2anim or using offline::AnimationBuilder utility.
  - [base] Adds float-to-half and half-to-float conversion functions to simd math library.

Release version 0.5.0
---------------------

* Library
  - [offline] Adds --raw option to *2skel and *2anim command line tools. Allows to export raw skeleton/animation object format instead of runtime objects.
  - [offline] Moves RawAnimation and RawSkeleton from the builder files to raw_animation.h and raw_skeleton.h files.
  - [offline] Renames skeleton_serialize.h and animation_serialize.h to skeleton_archive.h and animation_archive.h for consistency.
  - [offline] Adds RawAnimation and RawSkeleton serialization support with ozz archives.
  - [options] Changes parser command line arguments type to "const char* const*" in order to support implicit casting from arguments of type "char**".
  - [base] Change ozz::String std redirection from typedef to struct to be coherent with all other std containers redirection.
  - [base] Moves maths archiving file from ozz/base/io to ozz/base/maths for consistency.
  - [base] Adds containers serialization support with ozz archives.
  - [base] Removes ozz fixed size integers in favor of standard types available with <stdint.h> file.

* Samples
  - Adds Emscripten support to all supported samples.
  - Changes OpenGL rendering to comply with Gles2/WebGL.

* Build pipeline
  - Adds Emscripten and cross-compilation support to the builder helper python script.
  - Support for CMake 3.x.
  - Adds support for Microsoft Visual Studio 2013.
  - Drops support for Microsoft Visual Studio 2008 and olders, as a consequence of using <stdint.h>.

Release version 0.4.0
---------------------

* Library
  - [offline] Adds Fbx import pipeline, through fbx2skel and fbx2anim command line tools.
  - [offline] Adds Fbx import and conversion library, through ozz_animation_fbx. Building fbx related libraries requires fbx sdk to be installed.
  - [offline] Adds ozz_animation_offline_tools library to share the common work for Collada and Fbx import tools. This could be use to implement custom conversion command line tools.

* Samples
  - Adds Fbx resources to media path.
  - Makes use of Fbx resources with existing samples.

Release version 0.3.1
---------------------

* Samples
  - Adds keyboard camera controls.

* Build pipeline
  - Adds Mac OSX support, full offline and runtime pipeline, samples, dashboard...
  - Moves dashboard to http://ozz.qualipilote.fr/dashboard/cdash/
  - Improves dashboard configuration, using json configuration files available there: http://ozz.qualipilote.fr/dashboard/config/.

Release version 0.3.0
---------------------

* Library
  - [animation] Adds partial animation blending and masking, through per-joint-weight blending coefficients.
  - [animation] Switches all explicit [begin,end[ ranges (sequence of objects) to ozz::Range structure.
  - [animation] Moves runtime files (.h and .cc) to a separate runtime folder (ozz/animation/runtime).
  - [animation] Removes ozz/animation/utils.h and .cc
  - [options] Detects duplicated command line arguments and reports failure. 
  - [base] Adds helper functions to ozz::memory::Allocator to support allocation/reallocation/deallocation of ranges of objects through ozz::Range structure.

* Samples
  - Adds partial animation blending sample.
  - Adds multi-threading sample, using OpenMp to distribute workload.
  - Adds a sample that demonstrates how to attach an object to animated skeleton joints.
  - Improves skeleton rendering sample utility feature: includes joint rendering.
  - Adds screen-shot and video capture options from samples ui.
  - Adds a command line option (--render/--norender) to enable/disable rendering of sample, used for dashboard unit-tests.
  - Adds time management options, to dissociate (fix) update delta time from the real application time.
  - Improves camera manipulations: disables auto-framing when zooming/panning, adds mouse wheel support for zooming.
  - Fixes sample camera framing to match rendering field of view.

* Build pipeline
  - Adds CMake python helper tools (build-helper.py). Removes helper .bat files (setup, build, pack...).
  - Adds CDash support to generate nightly build reports. Default CDash server is http://my.cdash.org/index.php?project=Ozz.
  - Adds code coverage testing support using gcov.

Release version 0.2.0
---------------------

* Library
  - [animation] Adds animation blending support.
  - [animation] Sets maximum skeleton joints to 1023 (aka Skeleton::kMaxJointsNumBits) to improve packing and allow stack allocations.
  - [animation] Adds Skeleton::kRootIndex enum for parent index of a root joint.
  - [base] Adds signed/unsigned bit shift functions to simd library.
  - [base] Fixes SSE build flags for Visual Studio 64b builds.

* Samples
  - Adds blending sample.
  - Adds playback controller utility class to the sample framework.

Release version 0.1.0, initial open source release
--------------------------------------------------

* Library
  - [animation] Support for run-time animation sampling.
  - [offline] Support for building run-time animation and skeleton from a raw (aka offline/user friendly) format.
  - [offline] Full Collada import pipeline (lib and tools).
  - [offline]  Support for animation key-frame optimizations.
  - [base] Memory management redirection.
  - [base] Containers definition.
  - [base] Serialization and IO utilities implementation.
  - [base] scalar and vector maths, SIMD (SSE) and SoA implementation.
  - [options] Command line parsing utility.

* Samples
  - Playback sample, loads and samples an animation.
  - Millipede sample, offline pipeline usage.
  - Optimize sample, offline optimization pipeline.

* Build pipeline
  - CMake based build pipeline.
  - CTest/GTest based unit test framework.<|MERGE_RESOLUTION|>--- conflicted
+++ resolved
@@ -1,18 +1,15 @@
-<<<<<<< HEAD
-Release version 0.10.0
-----------------------
+Next release
+---------------------
+
 * Library
   - [base] Changes non-intrusive serialization mechanism to use a specialize template struct "Extern" instead of function overloading.
-=======
-Next release
----------------------
 
 * Build pipeline
   - ozz now requires c++11 compatible compiler. It's enforced be CMake during generation phase.
+  - [base] Changes non-intrusive serialization mechanism to use a specialize template struct "Extern" instead of function overloading.
 
 * Samples
   - [multithread] Switched from OpenMP to c++11 std::async API to implement a parallel-for loop over all computation tasks.
->>>>>>> 4c884a70
 
 Release version 0.9.1
 ---------------------
